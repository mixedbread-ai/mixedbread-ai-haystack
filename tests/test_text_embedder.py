--- conflicted
+++ resolved
@@ -60,6 +60,7 @@
             encoding_format="binary",
             dimensions=500,
             prompt="prompt",
+            prompt="prompt",
         )
 
         assert embedder.api_key == Secret.from_token("test-api-key")
@@ -91,16 +92,8 @@
         component = MixedbreadTextEmbedder()
         data = component.to_dict()
         assert data == {
-<<<<<<< HEAD
             "type": "mixedbread_ai_haystack.embedders.text_embedder.MixedbreadTextEmbedder",
             "init_parameters": {**DEFAULT_VALUES, "api_key": Secret.from_env_var("MXBAI_API_KEY").to_dict()},
-=======
-            "type": "mixedbread_ai_haystack.embedders.text_embedder.MixedbreadAITextEmbedder",
-            "init_parameters": {
-                **DEFAULT_VALUES,
-                "api_key": Secret.from_env_var("MXBAI_API_KEY").to_dict(),
-            },
->>>>>>> b6df36a0
         }
 
     def test_to_dict_with_custom_init_parameters(self, monkeypatch):
@@ -138,30 +131,6 @@
             },
         }
 
-<<<<<<< HEAD
-=======
-    def test_run(self, mock_embeddings_response):
-        model = "mixedbread-ai/mxbai-embed-large-v1"
-        embedder = MixedbreadAITextEmbedder(
-            api_key=Secret.from_token("fake-api-key"),
-            model=model,
-            prefix="prefix ",
-            suffix=" suffix",
-        )
-        result = embedder.run(text="The food was delicious")
-
-        assert len(result["embedding"]) == 3
-        assert all(isinstance(x, float) for x in result["embedding"])
-        assert result["meta"] == EmbedderMeta(
-            usage=Usage(prompt_tokens=4, total_tokens=4),
-            model=model,
-            object=ObjectType.LIST,
-            normalized=True,
-            encoding_format=EncodingFormat.FLOAT,
-            dimensions=3,
-        )
-
->>>>>>> b6df36a0
     def test_run_wrong_input_format(self):
         """
         Test for checking incorrect input when creating embedding.
@@ -170,16 +139,7 @@
 
         list_integers_input = [1, 2, 3]
 
-<<<<<<< HEAD
         with pytest.raises(TypeError, match="MixedbreadTextEmbedder expects a string as input"):
-=======
-        with pytest.raises(
-            TypeError,
-            match="MixedbreadAITextEmbedder expects a string as an input. "
-            "In case you want to embed a list of Documents, "
-            "please use the MixedbreadAIDocumentEmbedder.",
-        ):
->>>>>>> b6df36a0
             embedder.run(text=list_integers_input)
 
     def test_run_with_list_input(self):
